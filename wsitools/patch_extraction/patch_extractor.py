import openslide
import numpy as np
import os
from skimage.color import rgb2lab
import logging
import tensorflow as tf
import sys
import concurrent

logger = logging.getLogger(__name__)
ch = logging.StreamHandler()
formatter = logging.Formatter('\x1b[80D\x1b[1A\x1b[K%(message)s')
ch.setFormatter(formatter)
logger.addHandler(ch)
patch_cnt = 0

class ExtractorParameters:
    """
    Class for establishing & validating parameters for patch extraction
    """
    def __init__(self,  save_dir=None, save_format=".tfrecord", sample_cnt=-1, patch_filter_by_area=None,\
                 with_anno=True, rescale_rate=128, patch_size=128, extract_layer=0):
        if save_dir is None:    # specify a directory to save the extracted patches
            raise Exception("Must specify a directory to save the extraction")
        self.save_dir = save_dir                # Output dir
        self.save_format = save_format          # Save to .tfrecord or .jpg
        self.with_anno = with_anno              # If true, you need to supply an additional XML file
        self.rescale_rate = rescale_rate        # Fold size to scale the thumbnail to (for faster processing)
        self.patch_size = patch_size            # Size of patches to extract (Height & Width)
        self.extract_layer = extract_layer      # OpenSlide Level
        self.patch_filter_by_area = patch_filter_by_area # Amount of tissue that should be present in a patch
        self.sample_cnt = sample_cnt            # Limit the number of patches to extract (-1 == all patches)


class PatchExtractor:
    """
    Class that sets up the remaining info for patch extraction, and contains the function to extract them
    """

    def __init__(self, detector=None, threads=50, parameters=None,
                 feature_map=None,  # See note below
                 annotations=None   # Object of Annotation Class (see other note below)
                ):
        self.tissue_detector = detector
        self.threads = threads
        self.save_dir = parameters.save_dir
        self.rescale_rate = parameters.rescale_rate     # Fold size to scale the thumbnail to (for faster processing)
        self.patch_size = parameters.patch_size         # Size of patches to extract (Height & Width)
        self.extract_layer = parameters.extract_layer   # OpenSlide Level
        self.save_format = parameters.save_format       # Save to .tfrecord or .jpg
        self.patch_filter_by_area = parameters.patch_filter_by_area # Amount of tissue that should be present in a patch
        self.sample_cnt = parameters.sample_cnt         # Limit the number of patches to extract (-1 == all patches)
        self.feature_map = feature_map                  # Instructions for building tfRecords
        self.annotations = annotations                  # Annotation object
<<<<<<< HEAD
        if self.save_format == ".tfrecord":
            if feature_map is not None:
=======
        if self.save_format == ".tfrecords":
            if feature_map:
>>>>>>> 68dd04aa
                self.with_feature_map = True
            else:  # feature map for tfRecords, if save_format is ".tfrecord", it can't be None
                raise Exception("A Feature map must be specified when you create tfRecords")
        else:
            if feature_map is not None:
                logger.info("No need to specify feature_map ... ignoring.")
            self.with_feature_map = False
        if annotations is None:
            self.with_anno = False
        else:
            self.with_anno = True  # extract with annotation or not

    @staticmethod
    def get_case_info(wsi_fn):
        """
        Converts the WSI filename into an OpenSlideObject and returns it and a dictionary of sample details
        :param wsi_fn: Name of WSI file
        :return: OpenSlideObject, case_description.dict
        """
        wsi_obj = openslide.open_slide(wsi_fn)
        root_dir, fn = os.path.split(wsi_fn)
        uuid, ext = os.path.splitext(fn)
        case_info = {"fn_str": uuid, "ext": ext, "root_dir": root_dir}  # TODO: get file information from the file name
        return wsi_obj, case_info

    def get_thumbnail(self, wsi_obj):
        """
        Given an OpenSlideObject, return a down-sampled thumbnail image
        :param wsi_obj: OpenSlideObject
        :return: thumbnail_image
        """
        wsi_w, wsi_h = wsi_obj.dimensions
        thumb_size_x = wsi_w / self.rescale_rate
        thumb_size_y = wsi_h / self.rescale_rate
        thumbnail = wsi_obj.get_thumbnail([thumb_size_x, thumb_size_y]).convert("RGB")
        return thumbnail

    def get_patch_locations(self, wsi_thumb_mask):
        """
        Given a binary mask representing the thumbnail image,  either return all the pixel positions that are positive,
        or a limited number of pixels that are positive

        :param wsi_thumb_mask: binary mask image with 1 for yes and 0 for no
        :return: coordinate array where the positive pixels are
        """
        pos_indices = np.where(wsi_thumb_mask > 0)
        if self.sample_cnt == -1:  # sample all the image patches
            loc_y = (np.array(pos_indices[0]) * self.rescale_rate).astype(np.int)
            loc_x = (np.array(pos_indices[1]) * self.rescale_rate).astype(np.int)
        else:
            xy_idx = np.random.choice(pos_indices[0].shape[0], self.sample_cnt)
            loc_y = np.array(pos_indices[0][xy_idx] * self.rescale_rate).astype(np.int)
            loc_x = np.array(pos_indices[1][xy_idx] * self.rescale_rate).astype(np.int)
        return [loc_x, loc_y]

    @staticmethod
    def filter_by_content_area(rgb_image_array, area_threshold=0.4, brightness=85):
        """
        Takes an RGB image array as input,
            converts into LAB space
            checks whether the brightness value exceeds the threshold
            returns a boolean indicating whether the amount of tissue > minimum required

        :param rgb_image_array:
        :param area_threshold:
        :param brightness:
        :return:
        """
        # TODO: Alternative tissue detectors, not just RGB->LAB->Thresh
        rgb_image_array[np.any(rgb_image_array == [0, 0, 0], axis=-1)] = [255, 255, 255]
        lab_img = rgb2lab(rgb_image_array)
        l_img = lab_img[:, :, 0]
        binary_img = l_img < brightness
        tissue_size = np.where(binary_img > 0)[0].size
        tissue_ratio = tissue_size * 3 / rgb_image_array.size  # 3 channels
        if tissue_ratio > area_threshold:
            return True
        else:
            return False

    def get_patch_label(self, patch_loc, Center=True):
        """
        :param patch_loc:  where the patch is extracted(top left)
        :param Center:  use the top left (False) or the center of the patch (True) to get the annotation label
        :return: label ID and label text
        """
        if Center:
            pix_loc = (patch_loc[0] + self.patch_size, patch_loc[1] + self.patch_size)
        else:
            pix_loc = patch_loc
        label_id, label_txt = self.annotations.get_pixel_label(pix_loc)
        return label_id, label_txt

    def generate_patch_fn(self, case_info, patch_loc, label_text=None):
        """
        Creates the filenames, if we save the patches as jpg/png files.

        :param case_info: likely a UUID or sample name
        :param patch_loc: tuple of (x, y) locations for where the patch came from
        :param label_text: #TODO: Need to define this
        :return: outputFileName
        """
        if label_text is None:
            tmp = (case_info["fn_str"] + "_%d_%d" + self.save_format) % (int(patch_loc[0]), int(patch_loc[1]))
        else:
            tmp = (case_info["fn_str"] + "_%d_%d_%s" + self.save_format) % (int(patch_loc[0]), int(patch_loc[1]), label_text)
        return os.path.join(self.save_dir, tmp)

    def generate_tfRecords_fp(self, case_info):
        """
        Generates the TFRecord filename and writer object
        :param case_info: likely a UUID or sample name
        :return: TFWriterObject, outputFileName
        """
        tmp = case_info["fn_str"] + self.save_format
        fn = os.path.join(self.save_dir, tmp)
        writer = tf.python_io.TFRecordWriter(fn)  # generate tfRecord file handle
        return writer, fn

    def img_patch_generator(self, x, y, wsi_obj, case_info):
        """Return image patches if they have enough tissue"""
        patch = wsi_obj.read_region((x, y),
                                    self.extract_layer,
                                    (self.patch_size, self.patch_size)
                                    ).convert("RGB")

        # Only print out the patches that contain tissue in them (e.g. Content Rich)
        Content_rich = True
        if self.patch_filter_by_area:  # if we need to filter the image patch
            Content_rich = self.filter_by_content_area(np.array(patch), area_threshold=self.patch_filter_by_area)
        if Content_rich:
            global patch_cnt
            patch_cnt += 1
            if self.with_feature_map:  # Append data to tfRecord file
                # TODO: maybe need to find another way to do this
                values = []
                for eval_str in self.feature_map.eval_str:
                    values.append(eval(eval_str))
                features = self.feature_map.update_feature_map_eval(values)
                example = tf.train.Example(
                    features=tf.train.Features(feature=features))  # Create an example protocol buffer
                tf_writer.write(example.SerializeToString())  # Serialize to string and write on the file
                sys.stdout.flush()
            else:  # save patch to jpg, with label text and id in file name
                fn = self.generate_patch_fn(case_info, (x, y))
                if os.path.exists(fn):
                    logger.error('You already wrote this image file')
                if self.save_format == ".jpg":
                    patch.save(fn)
                elif self.save_format == ".png":
                    patch.convert("RGBA").save(fn)
                else:
                    raise Exception("Can't recognize save format")
                sys.stdout.flush()
        else:
            logger.debug("No content found in image patch x: {} y: {}".format(loc_x[idx], loc_y[idx]))


    # get image patches and write to files
    def save_patch_without_annotation(self, wsi_obj, case_info, indices):
        """
        Saves images in either JPEG, PNG, or TFRecord format and returns the nubmer of patches it saved

        :param wsi_obj: OpenSlideObject
        :param case_info: likely a UUID or sample name
        :param indices: tuple of (x, y) locations for where the patch will come from
        :param threads: how many threads to use
        :return: Number of patches written
        """

        if self.with_feature_map:
            tf_writer, tf_fn = self.generate_tfRecords_fp(case_info)
        [loc_x, loc_y] = indices
<<<<<<< HEAD
        for idx, lx in enumerate(loc_x):
            patch = wsi_obj.read_region((loc_x[idx], loc_y[idx]),
                                        self.extract_layer,
                                        (self.patch_size, self.patch_size)
                                        ).convert("RGB")

            # Only print out the patches that contain tissue in them (e.g. Content Rich)
            Content_rich = True
            if self.patch_filter_by_area:  # if we need to filter the image patch
                Content_rich = self.filter_by_content_area(np.array(patch), area_threshold=self.patch_filter_by_area)
            if Content_rich:
                patch_cnt += 1
                if self.with_feature_map:  # Append data to tfRecord file
                    # TODO: maybe need to find another way to do this
                    values = []
                    for eval_str in self.feature_map.eval_str:
                        values.append(eval(eval_str))
                    features = self.feature_map.update_feature_map_eval(values)
                    example = tf.train.Example(features=tf.train.Features(feature=features))  # Create an example protocol buffer
                    tf_writer.write(example.SerializeToString())  # Serialize to string and write on the file
                    logger.info('\rWrote {} to tfRecords '.format(patch_cnt))
                    sys.stdout.flush()
                else:  # save patch to jpg, with label text and id in file name
                    # if logger.DEBUG == logger.root.level:
                    #     import matplotlib.pyplot as plt
                    #     plt.figure(1)
                    #     plt.imshow(patch)
                    #     plt.show()
                    fn = self.generate_patch_fn(case_info, (loc_x[idx], loc_y[idx]))
                    if self.save_format == ".jpg":
                        patch.save(fn)
                    elif self.save_format == ".png":
                        patch.convert("RGBA").save(fn)
                    else:
                        raise Exception("Can't recognize save format")
                    logger.info('\rWrote {} to image files '.format(patch_cnt))
                    sys.stdout.flush()
            else:
                logger.debug("No content found in image patch x: {} y: {}".format(loc_x[idx], loc_y[idx]))
        tf_writer.close()
=======
        with concurrent.futures.ThreadPoolExecutor(max_workers=self.threads) as executor:
            futures = [executor.submit(self.img_patch_generator, loc_x[idx], loc_y[idx], wsi_obj, case_info) for idx, lx in enumerate(loc_x)]
            for f in concurrent.futures.as_completed(futures):
                try:
                    f.result()
                except NameError:
                    #logger.warning('Unable to find x_loc: {}'.format(loc_x))
                    pass

        if self.with_feature_map:
            tf_writer.close()
        global patch_cnt
        logger.info('Found {} image patches'.format(patch_cnt))
>>>>>>> 68dd04aa
        return patch_cnt

    # get image patches and write to files
    def save_patches(self, wsi_obj, case_info, indices):
        """
        Saves images (and their labels) in either JPEG, PNG, or TFRecord format and returns the number of patches it saved

        :param wsi_obj: OpenSlideObject
        :param case_info: likely a UUID or sample name
        :param indices: tuple of (x, y) locations for where the patch will come from
        :return: Number of patches written
        """
        patch_cnt = 0
        if self.with_feature_map:
            tf_writer, tf_fn = self.generate_tfRecords_fp(case_info)
        [loc_x, loc_y] = indices
        for idx, lx in enumerate(loc_x):
            patch = wsi_obj.read_region((loc_x[idx], loc_y[idx]),
                                        self.extract_layer,
                                        (self.patch_size, self.patch_size)
                                        ).convert("RGB")
            # Only print out the patches that contain tissue in them (e.g. Content Rich)
            Content_rich = True
            if self.patch_filter_by_area:  # if we need to filter the image patch
                Content_rich = self.filter_by_content_area(np.array(patch), area_threshold=self.patch_filter_by_area)
            if Content_rich:
                patch_cnt += 1
                if self.with_anno:
                    label_id, label_txt = self.get_patch_label([loc_x[idx], loc_y[idx]])
                else:
                    label_txt = ""
                    label_id = -1  # can't delete this line, it will be used if save patch into tfRecords
                if self.with_feature_map:  # Append data to tfRecord file
                    # TODO: maybe need to find another way to do this
                    values = []
                    for eval_str in self.feature_map.eval_str:
                        values.append(eval(eval_str))
                    features = self.feature_map.update_feature_map_eval(values)
                    example = tf.train.Example(
                        features=tf.train.Features(feature=features))  # Create an example protocol buffer
                    tf_writer.write(example.SerializeToString())  # Serialize to string and write on the file
                    logger.info('\rWrote {} to tfRecords '.format(patch_cnt))
                    sys.stdout.flush()
                else:  # save patch to jpg, with label text and id in file name
                    # if logger.DEBUG == logger.root.level:
                    #     import matplotlib.pyplot as plt
                    #     plt.figure(1)
                    #     plt.imshow(patch)
                    #     plt.show()
                    fn = self.generate_patch_fn(case_info, (loc_x[idx], loc_y[idx]), label_text=label_txt)
                    if self.save_format == ".jpg":
                        patch.save(fn)
                    elif self.save_format == ".png":
                        patch.convert("RGBA").save(fn)
                    else:
                        raise Exception("Can't recognize save format")
                    logger.info('\rWrote {} to image files '.format(patch_cnt))
                    sys.stdout.flush()
            else:
                logger.debug("No content found in image patch x: {} y: {}".format(loc_x[idx], loc_y[idx]))
        tf_writer.close()
        return patch_cnt

    def extract(self, wsi_fn):
        """
        Extract image patches

        :param wsi_fn: a single filename of a WSI
        :return: Number of patches written
        """
        wsi_obj, case_info = self.get_case_info(wsi_fn)
        wsi_thumb = self.get_thumbnail(wsi_obj)    # get the thumbnail
        wsi_thumb_mask = self.tissue_detector.predict(wsi_thumb)   # get the foreground thumbnail mask
        return self.save_patches(wsi_obj, case_info, self.get_patch_locations(wsi_thumb_mask))
        # if logger.DEBUG == logger.root.level:
        #     import matplotlib.pyplot as plt
        #     fig, ax = plt.subplots(2, 1)
        #     ax[0].imshow(wsi_thumb)
        #     ax[1].imshow(wsi_thumb_mask, cmap='gray')
        #     plt.show()
<<<<<<< HEAD
        # if not self.with_anno:
        #     return self.save_patch_without_annotation(wsi_obj, case_info, self.get_patch_locations(wsi_thumb_mask))
        # else:
        #     raise Exception("Saving patches with annotations is not supported yet.")
=======
        if not self.with_anno:
            self.save_patch_without_annotation(wsi_obj, case_info, self.get_patch_locations(wsi_thumb_mask))
        else:
            raise Exception("Saving patches with annotations is not supported yet.")
>>>>>>> 68dd04aa
            # TODO: extract patches with annotations


if __name__ == "__main__":
    from wsitools.tissue_detection.tissue_detector import TissueDetector  # import dependent packages
    from wsitools.patch_extraction.feature_map_creator import FeatureMapCreator
    from wsitools.wsi_annotation.region_annotation import AnnotationRegions

    wsi_fn = "/projects/shart/digital_pathology/data/PenMarking/WSIs/MELF/e39a8d60a56844d695e9579bce8f0335.tiff"  # WSI file name
    output_dir = "/projects/shart/digital_pathology/data/PenMarking/temp"

    tissue_detector = TissueDetector("LAB_Threshold", threshold=85)  #
    fm = FeatureMapCreator("./feature_maps/basic_fm_PL_eval.csv")  # use this template to create feature map
    xml_fn = "/projects/shart/digital_pathology/data/PenMarking/annotations/temp/e39a8d60a56844d695e9579bce8f0335.xml"
    class_label_id_csv = "/projects/shart/digital_pathology/data/PenMarking/annotations/temp/label_id.csv"
    annotations = AnnotationRegions(xml_fn, class_label_id_csv)

    parameters = ExtractorParameters(output_dir, save_format='.tfrecord', sample_cnt=-1)
    patch_extractor = PatchExtractor(tissue_detector, parameters, feature_map=fm, annotations=annotations)
    patch_num = patch_extractor.extract(wsi_fn)
    print("%d Patches have been save to %s" % (patch_num, output_dir))



<|MERGE_RESOLUTION|>--- conflicted
+++ resolved
@@ -52,13 +52,8 @@
         self.sample_cnt = parameters.sample_cnt         # Limit the number of patches to extract (-1 == all patches)
         self.feature_map = feature_map                  # Instructions for building tfRecords
         self.annotations = annotations                  # Annotation object
-<<<<<<< HEAD
         if self.save_format == ".tfrecord":
             if feature_map is not None:
-=======
-        if self.save_format == ".tfrecords":
-            if feature_map:
->>>>>>> 68dd04aa
                 self.with_feature_map = True
             else:  # feature map for tfRecords, if save_format is ".tfrecord", it can't be None
                 raise Exception("A Feature map must be specified when you create tfRecords")
@@ -232,7 +227,6 @@
         if self.with_feature_map:
             tf_writer, tf_fn = self.generate_tfRecords_fp(case_info)
         [loc_x, loc_y] = indices
-<<<<<<< HEAD
         for idx, lx in enumerate(loc_x):
             patch = wsi_obj.read_region((loc_x[idx], loc_y[idx]),
                                         self.extract_layer,
@@ -273,21 +267,6 @@
             else:
                 logger.debug("No content found in image patch x: {} y: {}".format(loc_x[idx], loc_y[idx]))
         tf_writer.close()
-=======
-        with concurrent.futures.ThreadPoolExecutor(max_workers=self.threads) as executor:
-            futures = [executor.submit(self.img_patch_generator, loc_x[idx], loc_y[idx], wsi_obj, case_info) for idx, lx in enumerate(loc_x)]
-            for f in concurrent.futures.as_completed(futures):
-                try:
-                    f.result()
-                except NameError:
-                    #logger.warning('Unable to find x_loc: {}'.format(loc_x))
-                    pass
-
-        if self.with_feature_map:
-            tf_writer.close()
-        global patch_cnt
-        logger.info('Found {} image patches'.format(patch_cnt))
->>>>>>> 68dd04aa
         return patch_cnt
 
     # get image patches and write to files
@@ -368,17 +347,10 @@
         #     ax[0].imshow(wsi_thumb)
         #     ax[1].imshow(wsi_thumb_mask, cmap='gray')
         #     plt.show()
-<<<<<<< HEAD
         # if not self.with_anno:
         #     return self.save_patch_without_annotation(wsi_obj, case_info, self.get_patch_locations(wsi_thumb_mask))
         # else:
         #     raise Exception("Saving patches with annotations is not supported yet.")
-=======
-        if not self.with_anno:
-            self.save_patch_without_annotation(wsi_obj, case_info, self.get_patch_locations(wsi_thumb_mask))
-        else:
-            raise Exception("Saving patches with annotations is not supported yet.")
->>>>>>> 68dd04aa
             # TODO: extract patches with annotations
 
 
